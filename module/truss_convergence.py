--- conflicted
+++ resolved
@@ -12,11 +12,9 @@
 """
 import dolfin as df
 import numpy as np
-<<<<<<< HEAD
 import pytest
-=======
-import matplotlib.pyplot as plt
->>>>>>> 66068a12
+import matplotlib.pylab as plt
+# import matplotlib.pyplot as plt
 
 # MODULE "SENSOR"
 
@@ -33,7 +31,6 @@
         return u(self.where)
 
 
-<<<<<<< HEAD
 class ForceSensor:
     def __init__(self, bc):
         self.dofs = list(bc.get_boundary_values().keys())
@@ -41,12 +38,12 @@
     def measure(self, u, R):
         load_local = np.sum(R[self.dofs])
         return load_local
-=======
+
 class StrainFieldSensor:
     def __init__(self,kine):
         self.kine = kine  # define function for kinematic eps = kine(u)
 
-    def measure(self, u):
+    def measure(self, u, R):
         # compute strains from displacements
         degree_strain = u.function_space().ufl_element().degree()-1
         V_eps = df.FunctionSpace(u.function_space().mesh(), "DG", degree_strain)
@@ -58,7 +55,7 @@
         self.where = where
         self.kine = kine  # define function for kinematic eps = kine(u)
 
-    def measure(self, u):
+    def measure(self, u, R):
         # compute strains from displacements
         degree_strain = u.function_space().ufl_element().degree() - 1
         V_eps = df.FunctionSpace(u.function_space().mesh(), "DG", degree_strain)
@@ -70,13 +67,12 @@
         self.mat = mat  # define function for material law stress=f(u)
         self.params = params # parameters like E
 
-    def measure(self, u):
+    def measure(self, u, R):
         # compute strains from displacements
         degree_stress = u.function_space().ufl_element().degree()-1
         V_stress = df.FunctionSpace(u.function_space().mesh(), "DG", degree_stress)
         stress = df.project(self.mat(self,u,self.params),V_stress)
         return stress
->>>>>>> 66068a12
 
 
 # MODULE "EXPERIMENT"
@@ -130,17 +126,9 @@
     def __init__(self, experiment, params):
         self.experiment = experiment
         self.params = params
-
-<<<<<<< HEAD
-=======
-    def eps(self,u):
-        return u.dx(0)
-
-    def sigma(self,u,params):
-        return params['E']*u.dx(0)
-
-    def solve(self):
->>>>>>> 66068a12
+        self.setup()
+
+    def setup(self):
         mesh = self.experiment.mesh
         self.V = df.FunctionSpace(mesh, "Lagrange", self.params["degree"])
         self.u = df.Function(self.V)
@@ -150,9 +138,16 @@
         rho, g, L, E, A = [
             df.Constant(self.params[what]) for what in ["rho", "g", "L", "E", "A"]
         ]
-        F = params["rho"] * params["g"] * params["A"]
+        F = rho* g * A
         self.f = df.Expression("t * F", t=0.0, F=F, degree=0)
         self.R = E * df.inner(df.grad(self.u), df.grad(v)) * df.dx - self.f * v * df.dx
+
+
+    def eps(self,u):
+        return u.dx(0)
+
+    def sigma(self,u,params):
+        return params['E']*u.dx(0)
 
     def solve(self, t=1.):
         self.f.t = t
@@ -160,8 +155,8 @@
             self.R == 0,
             self.u,
             self.bcs,
-            solver_parameters={"newton_solver": {"relative_tolerance": 1.0e-1}},
-        )  # why??
+            solver_parameters={"newton_solver": {"relative_tolerance": 1.0e-0}},
+        )  # why this tolerance??
 
         return self.u, df.assemble(self.R)
 
@@ -169,12 +164,8 @@
         """
         Evaluates the problem for the given sensors
         """
-<<<<<<< HEAD
         u, R = self.solve(t)
-=======
-        u = self.solve()
-
->>>>>>> 66068a12
+        
         try:
             # only one sensor
             return sensors.measure(u, R)
@@ -226,6 +217,7 @@
     u_i = problem(sensor)
 
     experiment.refine()
+    problem.setup()
     
     for n_refinements in range(max_n_refinements):
         u_i1 = problem(sensor)
@@ -246,6 +238,7 @@
         u_i = u_i1
         
         experiment.refine()
+        problem.setup()
         n_refinements += 1
 
     print(f"Finally converged. Please use {n_refinements=} with degree {parameters['degree']}.")
@@ -316,7 +309,6 @@
     p = LinearElasticity(experiment, parameters)
     force_sensor = ForceSensor(p.bcs[0])
 
-<<<<<<< HEAD
     F = p(force_sensor, ts=[1.])
     F_at_t_1 = -parameters["L"] * parameters["A"] * parameters["rho"] * parameters["g"]
     assert F == pytest.approx(F_at_t_1)
@@ -330,26 +322,22 @@
 
 
 
-
-
-def demonstrate_examples():
-=======
 def compare(experiment, parameters, sensor):
     problem = LinearElasticity(experiment, parameters)
-    fem = problem(sensor)
-    correct = experiment.data[sensor]
+    correct, ts = experiment.data[sensor]
+    fem = problem(sensor, ts)
 
     try:
         # numpy ?
         err = np.linalg.norm(fem - correct)
-    except TypeError:
+    except (TypeError, AttributeError):
         err = df.errornorm(correct, fem, norm_type="l2", mesh=experiment.mesh)
 
     return err
 
 
 # Question: would it be better to "feed" a problem instead of experiment + parameters?
-def run_paramterstudy(experiment, parameters, sensor, param_list = None, scale_list = [0.25, 0.5, 2.0, 3.0]):
+def run_paramterstudy(experiment, parameters, sensor, param_list = None, scale_list = [0.25, 0.5, 2.0, 3.0], show=True):
     # TODO: 1) how to decide what kind of output is required? 2D/3D plot, points/lines?
     #          maybe somehow define this in the sensor?
     #       2) return only the list and do the plotting "postprocessing" outside the function, add the plot as a flag?
@@ -404,6 +392,7 @@
 
             experiment.update_param(problem.params)
             try:
+                problem.setup()
                 # maybe problem crashes because of strange parameter or other problem
                 u_fem = problem(sensor)
                 plot_results[i].append([problem.params[parameter],u_fem])
@@ -422,7 +411,8 @@
         problem.params[parameter] = og_params[parameter]
 
     # show plot
-    plt.show()
+    if show:
+        plt.show()
     return plot_results
 
 
@@ -437,7 +427,6 @@
 if __name__ == "__main__":
     # define experimental paramters
     # this incudes the strucutral as well as the material paramters
->>>>>>> 66068a12
     parameters = {
         "L": 42.0,
         "E": 10.0,
@@ -456,7 +445,8 @@
     # run sjards convergence study without experimental data!
     parameters["degree"] = 1
     n_refinements = run_convergence_sjard(experiment, parameters, full_u_sensor)
-    assert n_refinements >= 1
+    assert n_refinements == 13
+
 
 
     # attach the analytic solution and 
@@ -470,7 +460,8 @@
 
 
     # Run the paramterstudy
-    run_paramterstudy(experiment, parameters, u_sensor, param_list=['E','g','L','degree'])
+    run_paramterstudy(experiment, parameters, u_sensor, param_list=['E','g','L','degree'], show=False)
+  
     
     # First assume that we don't know E...
     parameters["E"] = 1.0
@@ -484,31 +475,23 @@
         parameters["degree"] = degree
         n_refinements = run_convergence(experiment, parameters, u_sensor)
         assert n_refinements == 0
+    
 
     # Run the convergence analysis with the whole displacement field.
     # Here, a linear solution can only be exact up to a given epsilon
     # Sjard: And therefore assuming a fixed number of refinements makes
     # no sense for the new convergence study
     # Quadratic and cubic interpolation caputure the field without refinement.
-<<<<<<< HEAD
     for degree, expected_n_refinements in [(3, 0), (2, 0), (1, 8)]:
+    # for degree, expected_n_refinements in [(3, 0), (2, 0)]:
         parameters["degree"] = degree
         n_refinements = run_convergence(experiment, parameters, full_u_sensor, eps=1)
         assert n_refinements == expected_n_refinements
 
-
-if __name__ == "__main__":
-    demonstrate_examples()
+    
     test_fit_to_LD()
-=======
-    for degree, expected_n_refinements in [(3, 0), (2, 0)]:
-        parameters["degree"] = degree
-        n_refinements = run_convergence(experiment, parameters, full_u_sensor)
-        assert n_refinements == expected_n_refinements
-
-
     ### added
-    
+
     # compare strain to given analytic one for fixed refinement
     parameters["degree"] = 2
     experiment.refine(N=0)
@@ -532,17 +515,14 @@
     # compute stresses whole field
     # stress sensor
     full_stress_sensor = StressFieldSensor(mat=LinearElasticity.sigma,params=parameters)
-    experiment.add_sensor_data(full_stress_sensor, None)
     problem = LinearElasticity(experiment, parameters)
     stress_fem = problem(full_stress_sensor)
 
     # some plotting stuff
-    import matplotlib.pylab as plt
-
     fig, axes = plt.subplots(1, 3)
     ax = axes[0]
     u_fem = problem(full_u_sensor)
-    u_correct = df.project(experiment.data[full_u_sensor],u_fem.function_space())
+    u_correct = df.project(experiment.data[full_u_sensor][0],u_fem.function_space())
     ax.plot(experiment.mesh.coordinates(), u_fem.compute_vertex_values(),'*b',label='u fem')
     ax.plot(experiment.mesh.coordinates(), u_correct.compute_vertex_values(), '+g', label='u correct')
     ax.legend(loc='best')
@@ -551,7 +531,7 @@
 
     ax = axes[1]
     eps_fem = problem(full_eps_sensor)
-    eps_correct = df.project(experiment.data[full_eps_sensor],eps_fem.function_space())
+    eps_correct = df.project(experiment.data[full_eps_sensor][0],eps_fem.function_space())
     ax.plot(experiment.mesh.coordinates(), eps_fem.compute_vertex_values(), '*b', label='eps fem')
     ax.plot(experiment.mesh.coordinates(), eps_correct.compute_vertex_values(), '+g', label='eps correct')
     ax.legend(loc='best')
@@ -565,11 +545,3 @@
     ax.set_ylabel('stress')
 
     plt.show()
-
-    # Run convergence study for elements of order 1
-    # Here we just want to check, that at least one 
-    # refinement step is done
-    parameters["degree"] = 1
-    n_refinements = run_convergence(experiment, parameters, full_u_sensor)
-    assert n_refinements >= 1
->>>>>>> 66068a12
