"""
truss under its own dead weight

solve
    EA u''(x) = - ρgA on Ω

analytical solution
    u(x) = ρgl (x - x ** 2 / 2 / l) / E
    with Ω = (0, l)
"""
import dolfin as df
import numpy as np
import matplotlib.pyplot as plt

# MODULE "SENSOR"


class DisplacementFieldSensor:
    def measure(self, u):
        return u


class DisplacementSensor:
    def __init__(self, where):
        self.where = where

    def measure(self, u):
        return u(self.where)


# MODULE "EXPERIMENT"


class Experiment:
    def __init__(self):
        self.data = {}

    def add_sensor_data(self, sensor, data):
        self.data[sensor] = data


class UniaxialTrussExperiment(Experiment):
    def __init__(self, parameters):
        super().__init__()
        self.mesh = df.IntervalMesh(1, 0.0, parameters["L"])

    def create_bcs(self, V):
        def left(x, on_boundary):
            return x[0] < df.DOLFIN_EPS and on_boundary

        return [df.DirichletBC(V, df.Constant(0.0), left)]

    def update_param(self, parameters):
        self.mesh = df.IntervalMesh(1, 0.0, parameters["L"])

    def refine(self, N=1):
        """
        Refines the mesh `N` times.
        """
        for _ in range(N):
            self.mesh = df.refine(self.mesh)


def get_experiment(name, parameters):
    # metaprogramming!
    cls_name = name + "Experiment"
    return eval(cls_name)(parameters)


# MODULE "PROBLEM"


class LinearElasticity:
    def __init__(self, experiment, params):
        self.experiment = experiment
        self.params = params

    def solve(self):
        mesh = self.experiment.mesh
        V = df.FunctionSpace(mesh, "Lagrange", self.params["degree"])
        u = df.TrialFunction(V)
        v = df.TestFunction(V)
        bcs = self.experiment.create_bcs(V)

        rho, g, L, E, A = [
            df.Constant(self.params[what]) for what in ["rho", "g", "L", "E", "A"]
        ]
        f = df.Constant(rho * g * A)
        a = E * df.inner(df.grad(u), df.grad(v)) * df.dx
        L = f * v * df.dx

        solution = df.Function(V)
        df.solve(a == L, solution, bcs)
        return solution

    def __call__(self, sensors):
        """
        Evaluates the problem for the given sensors
        """
        u = self.solve()
        try:
            # only one sensor
            return sensors.measure(u)
        except AttributeError:
            # list of sensors
            return {s: s.measure(u) for s in sensors}


class DisplacementSolution(df.UserExpression):
    def __init__(self, parameters):
        super().__init__(degree=8)
        self.parameters = parameters

    def eval(self, value, x):
        p = self.parameters
        rho, g, L, E, A = p["rho"], p["g"], p["L"], p["E"], p["A"]
        value[0] = rho * g * L * (x[0] - x[0] ** 2 / 2 / L) / E * A

    def value_shape(self):
        return ()


# EXAMPLE APPLICATION: "CONVERGENCE TEST"


def run_convergence(experiment, parameters, sensor, max_n_refinements=15, eps=1.0e-8):
    problem = LinearElasticity(experiment, parameters)
    errors = []    
    # compute first solution on coarsest mesh
    u_i = problem(sensor)

    experiment.refine()
    
    for n_refinements in range(max_n_refinements):
        u_i1 = problem(sensor)
        
        # compute relative error
        try:
            # numpy ?
            err = np.linalg.norm(u_i1 - u_i)/np.linalg.norm(u_i1)
            errors.append(err)
        except TypeError:
            scale = df.norm(u_i1, norm_type="l2", mesh=experiment.mesh)
            err = df.errornorm(u_i1, u_i, norm_type="l2", mesh=experiment.mesh)/scale
            errors.append(err)
        if err < eps:
            # uncomment for error plot
            # import matplotlib.pyplot as plt
            # plt.plot(list(range(n_refinements+1)),errors)
            # plt.yscale("log")
            # plt.show()
            break
        u_i = u_i1
        
        experiment.refine()
        n_refinements += 1

    print(f"Finally converged. Please use {n_refinements=}.")
    return n_refinements


# EXAMPLE APPLICATION: "PARAMETER ESTIMATION"


def estimate_E(experiment, parameters, sensor):
    from scipy.optimize import minimize_scalar

    def error(E):
        parameters["E"] = E
        print(f"Try {parameters['E'] = }")
        problem = LinearElasticity(experiment, parameters)
        value_fem = problem(sensor)
        value_exp = experiment.data[sensor]
        return abs(value_fem - value_exp)

    optimize_result = minimize_scalar(
        fun=error, bracket=[0.5 * parameters["E"], 2 * parameters["E"]], tol=1.0e-8
    )
    return optimize_result.x


# Question: would it be better to "feed" a problem instead of experiment + parameters?
def run_paramterstudy(experiment, parameters, sensor, param_list = None, scale_list = [0.25, 0.5, 2.0, 3.0]):
    # TODO: 1) how to decide what kind of output is required? 2D/3D plot, points/lines?
    #          maybe somehow define this in the sensor?
    #       2) return only the list and do the plotting "postprocessing" outside the function, add the plot as a flag?
    #       3) what to do when adding time dependency? timestep freuquency as parameters? point -> line, line -> area (3D/colorplot?)
    #       4) currently problem if paramter is not float (eg. dimension). is this a relevant probem?
    #       5) parameters are defined at multiple "levels/places", current workaround experiment.update
    #          does not seem to be the best solution? also 2 calcs crash...
    #          maybe a problem class that gets experiement, material and parameters? instead of passing param to both?

    # Problem: parameters are somewho defined at multiple places..., how to change geometry paramters...

    # setup problem
    problem = LinearElasticity(experiment, parameters)

    # generate list with paramters to analyze
    if not param_list:
        param_list = list(parameters.keys())
    else:
        # check if given name matches parameter, otherwise remove from list
        delete = []
        for item in param_list:
            if not item in parameters:
                print(f'AAAAHHHHHH {item} is not a valid parameter name!!!')
                delete.append(item)
        for item in delete:
            param_list.remove(item)

    # make a copy of the original parameter dictionary
    og_params = parameters.copy()

    # compute "standard" solution, to compare for all variations
    u_fem = problem(sensor)

    # createlist for results
    plot_results = []
    for key in param_list:
        # add original calculation to all list
        plot_results.append([[parameters[key],u_fem]])

    # setup fiure
    fig, axs = plt.subplots(len(param_list))
    fig.suptitle('Paramterstudy of various paramters')
    fig.tight_layout()

    # loop over paramters and scale factors
    for i, parameter in enumerate(param_list):
        print(f'Computing parameter: {parameter}')

        for scale in scale_list:
            # adjust paramter in problem
            problem.params[parameter] = og_params[parameter] * scale

            experiment.update_param(problem.params)
            try:
                # maybe problem crashes because of strange parameter or other problem
                u_fem = problem(sensor)
                plot_results[i].append([problem.params[parameter],u_fem])
            except:
                # better error message and print which value caused the crash
                print(f'Computation crashed for {parameter} = {problem.params[parameter]}')

        # sort plot list
        plot_results[i].sort()
        # reorder data points, such that a x and a y list is given to plot
        axs[i].plot(*zip(*plot_results[i]))
        # set plot title
        axs[i].set_title(parameter)

        # reset the parameter to original value
        problem.params[parameter] = og_params[parameter]

    # show plot
    plt.show()
    return plot_results










if __name__ == "__main__":
    # define experimental paramters
    # this incudes the strucutral as well as the material paramters
    parameters = {
        "L": 42.0,
        "E": 10.0,
        "g": 9.81,
        "A": 4.0,
        "rho": 7.0,
        "degree": 1,
    }
    # experiement class
    experiment = get_experiment("UniaxialTruss", parameters)

    # attach analytic solution for the full displacement field
    full_u_sensor = DisplacementFieldSensor()
    u_correct = DisplacementSolution(parameters)
    experiment.add_sensor_data(full_u_sensor, u_correct)

    # attach analytic solution for the bottom displacement
    u_sensor = DisplacementSensor(where=parameters["L"])
    p = parameters
    u_max = 0.5 * p["rho"] * p["g"] * p["A"] * p["L"] ** 2 / p["E"]
    experiment.add_sensor_data(u_sensor, u_max)

<<<<<<< HEAD

    # Run the paramterstudy
    run_paramterstudy(experiment, parameters, u_sensor, param_list=['E','g','L','degree'])
=======
    # First assume that we don't know E...
    parameters["E"] = 1.0
    # ...so we infer it using the measuremnts.
    parameters["E"] = estimate_E(experiment, parameters, u_sensor)

    # Run the convergence analysis with the maximum displacement. As for all
    # nodal values, we expect them to be correct even for a single linear
    # element.
    for degree in [1, 2, 3]:
        parameters["degree"] = degree
        n_refinements = run_convergence(experiment, parameters, u_sensor)
        assert n_refinements == 0

    # Run the convergence analysis with the whole displacement field.
    # Here, a linear solution can only be exact up to a given epsilon
    # Sjard: And therefore assuming a fixed number of refinements makes
    # no sense for the new convergence study
    # Quadratic and cubic interpolation caputure the field without refinement.
    for degree, expected_n_refinements in [(3, 0), (2, 0)]:
        parameters["degree"] = degree
        n_refinements = run_convergence(experiment, parameters, full_u_sensor)
        assert n_refinements == expected_n_refinements

    # Run convergence study for elements of order 1
    # Here we just want to check, that at least one 
    # refinement step is done
    parameters["degree"] = 1
    n_refinements = run_convergence(experiment, parameters, full_u_sensor)
    assert n_refinements >= 1
>>>>>>> 6c71f483
<|MERGE_RESOLUTION|>--- conflicted
+++ resolved
@@ -290,11 +290,10 @@
     u_max = 0.5 * p["rho"] * p["g"] * p["A"] * p["L"] ** 2 / p["E"]
     experiment.add_sensor_data(u_sensor, u_max)
 
-<<<<<<< HEAD
 
     # Run the paramterstudy
     run_paramterstudy(experiment, parameters, u_sensor, param_list=['E','g','L','degree'])
-=======
+    
     # First assume that we don't know E...
     parameters["E"] = 1.0
     # ...so we infer it using the measuremnts.
@@ -323,5 +322,4 @@
     # refinement step is done
     parameters["degree"] = 1
     n_refinements = run_convergence(experiment, parameters, full_u_sensor)
-    assert n_refinements >= 1
->>>>>>> 6c71f483
+    assert n_refinements >= 1