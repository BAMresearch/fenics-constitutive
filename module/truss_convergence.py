"""
add stress and strain sensor

truss under its own dead weight

solve
    EA u''(x) = - ρgA on Ω

analytical solution
    u(x) = ρgl (x - x ** 2 / 2 / l) / E A
    with Ω = (0, l)
"""
import dolfin as df
import numpy as np
import matplotlib.pyplot as plt

# MODULE "SENSOR"


class DisplacementFieldSensor:
    def measure(self, u):
        return u

class DisplacementSensor:
    def __init__(self, where):
        self.where = where

    def measure(self, u):
        return u(self.where)


class StrainFieldSensor:
    def __init__(self,kine):
        self.kine = kine  # define function for kinematic eps = kine(u)

    def measure(self, u):
        # compute strains from displacements
        degree_strain = u.function_space().ufl_element().degree()-1
        V_eps = df.FunctionSpace(u.function_space().mesh(), "DG", degree_strain)
        eps = df.project(self.kine(self,u),V_eps)
        return eps

class StrainSensor:
    def __init__(self, where, kine):
        self.where = where
        self.kine = kine  # define function for kinematic eps = kine(u)

    def measure(self, u):
        # compute strains from displacements
        degree_strain = u.function_space().ufl_element().degree() - 1
        V_eps = df.FunctionSpace(u.function_space().mesh(), "DG", degree_strain)
        eps = df.project(self.kine(self,u), V_eps)
        return eps(self.where)

class StressFieldSensor:
    def __init__(self,mat,params):
        self.mat = mat  # define function for material law stress=f(u)
        self.params = params # parameters like E

    def measure(self, u):
        # compute strains from displacements
        degree_stress = u.function_space().ufl_element().degree()-1
        V_stress = df.FunctionSpace(u.function_space().mesh(), "DG", degree_stress)
        stress = df.project(self.mat(self,u,self.params),V_stress)
        return stress


# MODULE "EXPERIMENT"


class Experiment:
    def __init__(self):
        self.data = {}

    def add_sensor_data(self, sensor, data):
        self.data[sensor] = data


class UniaxialTrussExperiment(Experiment):
    def __init__(self, parameters):
        super().__init__()
        self.mesh = df.IntervalMesh(1, 0.0, parameters["L"])

    def create_bcs(self, V):
        def left(x, on_boundary):
            return x[0] < df.DOLFIN_EPS and on_boundary

        return [df.DirichletBC(V, df.Constant(0.0), left)]

    def update_param(self, parameters):
        self.mesh = df.IntervalMesh(1, 0.0, parameters["L"])

    def refine(self, N=1):
        """
        Refines the mesh `N` times.
        """
        for _ in range(N):
            self.mesh = df.refine(self.mesh)


def get_experiment(name, parameters):
    # metaprogramming!
    cls_name = name + "Experiment"
    return eval(cls_name)(parameters)


# MODULE "PROBLEM"


class LinearElasticity:
    def __init__(self, experiment, params):
        self.experiment = experiment
        self.params = params

    def eps(self,u):
        return u.dx(0)

    def sigma(self,u,params):
        return params['E']*u.dx(0)

    def solve(self):
        mesh = self.experiment.mesh
        V = df.FunctionSpace(mesh, "Lagrange", self.params["degree"])
        u = df.TrialFunction(V)
        v = df.TestFunction(V)
        bcs = self.experiment.create_bcs(V)

        rho, g, L, E, A = [
            df.Constant(self.params[what]) for what in ["rho", "g", "L", "E", "A"]
        ]
        f = df.Constant(rho * g * A)
        a = E * df.inner(df.grad(u), df.grad(v)) * df.dx
        L = f * v * df.dx

        solution = df.Function(V)
        df.solve(a == L, solution, bcs)
        return solution

    def __call__(self, sensors):
        """
        Evaluates the problem for the given sensors
        """
        u = self.solve()

        try:
            # only one sensor
            return sensors.measure(u)
        except AttributeError:
            # list of sensors
            return {s: s.measure(u) for s in sensors}


class DisplacementSolution(df.UserExpression):
    def __init__(self, parameters):
        super().__init__(degree=8)
        self.parameters = parameters

    def eval(self, value, x):
        p = self.parameters
        rho, g, L, E, A = p["rho"], p["g"], p["L"], p["E"], p["A"]
        value[0] = rho * g * L * (x[0] - x[0] ** 2 / 2 / L) / E * A

    def value_shape(self):
        return ()

class StrainSolution(df.UserExpression):
    def __init__(self, parameters):
        super().__init__(degree=8)
        self.parameters = parameters

    def eval(self, value, x):
        p = self.parameters
        rho, g, L, E, A = p["rho"], p["g"], p["L"], p["E"], p["A"]
        value[0] = rho * g * L * (1 - x[0] / L) / E * A

    def value_shape(self):
        return ()


# EXAMPLE APPLICATION: "CONVERGENCE TEST"


def run_convergence(experiment, parameters, sensor, max_n_refinements=15, eps=1.0e-8):
    problem = LinearElasticity(experiment, parameters)
    errors = []    
    # compute first solution on coarsest mesh
    u_i = problem(sensor)

    experiment.refine()
    
    for n_refinements in range(max_n_refinements):
<<<<<<< HEAD
        u_fem = problem(sensor)
        u_correct = experiment.data[sensor]


=======
        u_i1 = problem(sensor)
        
        # compute relative error
>>>>>>> 400c5172
        try:
            # numpy ?
            err = np.linalg.norm(u_i1 - u_i)/np.linalg.norm(u_i1)
            errors.append(err)
        except TypeError:
            scale = df.norm(u_i1, norm_type="l2", mesh=experiment.mesh)
            err = df.errornorm(u_i1, u_i, norm_type="l2", mesh=experiment.mesh)/scale
            errors.append(err)
        if err < eps:
<<<<<<< HEAD
            print(f"----------- CONVERGED -----------")
            print(f" n_refinement = {n_refinements}, Error = {err}")
            break
        else:
            print(f"----------- NOT CONVERGED -------")
            print(f" n_refinement = {n_refinements}, Error = {err}")

=======
            # uncomment for error plot
            # import matplotlib.pyplot as plt
            # plt.plot(list(range(n_refinements+1)),errors)
            # plt.yscale("log")
            # plt.show()
            break
        u_i = u_i1
        
>>>>>>> 400c5172
        experiment.refine()
        n_refinements += 1

    print(f"Finally converged. Please use {n_refinements=} with degree {parameters['degree']}.")
    return n_refinements


# EXAMPLE APPLICATION: "PARAMETER ESTIMATION"


def estimate_E(experiment, parameters, sensor):
    from scipy.optimize import minimize_scalar

    def error(E):
        parameters["E"] = E
        print(f"Try {parameters['E'] = }")
        problem = LinearElasticity(experiment, parameters)
        value_fem = problem(sensor)
        value_exp = experiment.data[sensor]
        return abs(value_fem - value_exp)

    optimize_result = minimize_scalar(
        fun=error, bracket=[0.5 * parameters["E"], 2 * parameters["E"]], tol=1.0e-8
    )
    return optimize_result.x

def compare(experiment, parameters, sensor):
    problem = LinearElasticity(experiment, parameters)
    fem = problem(sensor)
    correct = experiment.data[sensor]

    try:
        # numpy ?
        err = np.linalg.norm(fem - correct)
    except TypeError:
        err = df.errornorm(correct, fem, norm_type="l2", mesh=experiment.mesh)

    return err


# Question: would it be better to "feed" a problem instead of experiment + parameters?
def run_paramterstudy(experiment, parameters, sensor, param_list = None, scale_list = [0.25, 0.5, 2.0, 3.0]):
    # TODO: 1) how to decide what kind of output is required? 2D/3D plot, points/lines?
    #          maybe somehow define this in the sensor?
    #       2) return only the list and do the plotting "postprocessing" outside the function, add the plot as a flag?
    #       3) what to do when adding time dependency? timestep freuquency as parameters? point -> line, line -> area (3D/colorplot?)
    #       4) currently problem if paramter is not float (eg. dimension). is this a relevant probem?
    #       5) parameters are defined at multiple "levels/places", current workaround experiment.update
    #          does not seem to be the best solution? also 2 calcs crash...
    #          maybe a problem class that gets experiement, material and parameters? instead of passing param to both?

    # Problem: parameters are somewho defined at multiple places..., how to change geometry paramters...

    # setup problem
    problem = LinearElasticity(experiment, parameters)

    # generate list with paramters to analyze
    if not param_list:
        param_list = list(parameters.keys())
    else:
        # check if given name matches parameter, otherwise remove from list
        delete = []
        for item in param_list:
            if not item in parameters:
                print(f'AAAAHHHHHH {item} is not a valid parameter name!!!')
                delete.append(item)
        for item in delete:
            param_list.remove(item)

    # make a copy of the original parameter dictionary
    og_params = parameters.copy()

    # compute "standard" solution, to compare for all variations
    u_fem = problem(sensor)

    # createlist for results
    plot_results = []
    for key in param_list:
        # add original calculation to all list
        plot_results.append([[parameters[key],u_fem]])

    # setup fiure
    fig, axs = plt.subplots(len(param_list))
    fig.suptitle('Paramterstudy of various paramters')
    fig.tight_layout()

    # loop over paramters and scale factors
    for i, parameter in enumerate(param_list):
        print(f'Computing parameter: {parameter}')

        for scale in scale_list:
            # adjust paramter in problem
            problem.params[parameter] = og_params[parameter] * scale

            experiment.update_param(problem.params)
            try:
                # maybe problem crashes because of strange parameter or other problem
                u_fem = problem(sensor)
                plot_results[i].append([problem.params[parameter],u_fem])
            except:
                # better error message and print which value caused the crash
                print(f'Computation crashed for {parameter} = {problem.params[parameter]}')

        # sort plot list
        plot_results[i].sort()
        # reorder data points, such that a x and a y list is given to plot
        axs[i].plot(*zip(*plot_results[i]))
        # set plot title
        axs[i].set_title(parameter)

        # reset the parameter to original value
        problem.params[parameter] = og_params[parameter]

    # show plot
    plt.show()
    return plot_results










if __name__ == "__main__":
    # define experimental paramters
    # this incudes the strucutral as well as the material paramters
    parameters = {
        "L": 42.0,
        "E": 10.0,
        "g": 9.81,
        "A": 4.0,
        "rho": 7.0,
        "degree": 1,
    }
    # experiement class
    experiment = get_experiment("UniaxialTruss", parameters)

    # attach analytic solution for the full displacement field
    full_u_sensor = DisplacementFieldSensor()
    u_correct = DisplacementSolution(parameters)
    experiment.add_sensor_data(full_u_sensor, u_correct)

    # attach analytic solution for the bottom displacement
    u_sensor = DisplacementSensor(where=parameters["L"])
    p = parameters
    u_max = 0.5 * p["rho"] * p["g"] * p["A"] * p["L"] ** 2 / p["E"]
    experiment.add_sensor_data(u_sensor, u_max)


    # Run the paramterstudy
    run_paramterstudy(experiment, parameters, u_sensor, param_list=['E','g','L','degree'])
    
    # First assume that we don't know E...
    parameters["E"] = 1.0
    # ...so we infer it using the measuremnts.
    parameters["E"] = estimate_E(experiment, parameters, u_sensor)

    # Run the convergence analysis with the maximum displacement. As for all
    # nodal values, we expect them to be correct even for a single linear
    # element.
    for degree in [1, 2, 3]:
        parameters["degree"] = degree
        n_refinements = run_convergence(experiment, parameters, u_sensor)
        assert n_refinements == 0

    # Run the convergence analysis with the whole displacement field.
    # Here, a linear solution can only be exact up to a given epsilon
    # Sjard: And therefore assuming a fixed number of refinements makes
    # no sense for the new convergence study
    # Quadratic and cubic interpolation caputure the field without refinement.
    for degree, expected_n_refinements in [(3, 0), (2, 0)]:
        parameters["degree"] = degree
        n_refinements = run_convergence(experiment, parameters, full_u_sensor)
        assert n_refinements == expected_n_refinements

<<<<<<< HEAD

    ### added
    
    # compare strain to given analytic one for fixed refinement
    parameters["degree"] = 2
    experiment.refine(N=0)
    # add one point
    eps_sensor = StrainSensor(where=0,kine=LinearElasticity.eps)
    eps_max =p["rho"] * p["g"] * p["L"] * p["A"] / p["E"]  # add analytic eps at sensor x=0
    experiment.add_sensor_data(eps_sensor, eps_max)

    parameters["degree"] = 2
    experiment.refine(N=0)
    err = compare(experiment, parameters, eps_sensor)
    assert err <= 0.01

    # over whole truss
    full_eps_sensor = StrainFieldSensor(kine=LinearElasticity.eps)
    eps_correct = StrainSolution(parameters)
    experiment.add_sensor_data(full_eps_sensor, eps_correct)
    err = compare(experiment, parameters, full_eps_sensor)
    assert err <= 0.01

    # compute stresses whole field
    # stress sensor
    full_stress_sensor = StressFieldSensor(mat=LinearElasticity.sigma,params=parameters)
    experiment.add_sensor_data(full_stress_sensor, None)
    problem = LinearElasticity(experiment, parameters)
    stress_fem = problem(full_stress_sensor)

    # some plotting stuff
    import matplotlib.pylab as plt

    fig, axes = plt.subplots(1, 3)
    ax = axes[0]
    u_fem = problem(full_u_sensor)
    u_correct = df.project(experiment.data[full_u_sensor],u_fem.function_space())
    ax.plot(experiment.mesh.coordinates(), u_fem.compute_vertex_values(),'*b',label='u fem')
    ax.plot(experiment.mesh.coordinates(), u_correct.compute_vertex_values(), '+g', label='u correct')
    ax.legend(loc='best')
    ax.set_xlabel('x')
    ax.set_ylabel('u')

    ax = axes[1]
    eps_fem = problem(full_eps_sensor)
    eps_correct = df.project(experiment.data[full_eps_sensor],eps_fem.function_space())
    ax.plot(experiment.mesh.coordinates(), eps_fem.compute_vertex_values(), '*b', label='eps fem')
    ax.plot(experiment.mesh.coordinates(), eps_correct.compute_vertex_values(), '+g', label='eps correct')
    ax.legend(loc='best')
    ax.set_xlabel('x')
    ax.set_ylabel('eps')

    ax = axes[2]
    ax.plot(eps_fem.compute_vertex_values(), stress_fem.compute_vertex_values(), '*b', label='stress-strain fem')
    ax.legend(loc='best')
    ax.set_xlabel('strain')
    ax.set_ylabel('stress')

    plt.show()
=======
    # Run convergence study for elements of order 1
    # Here we just want to check, that at least one 
    # refinement step is done
    parameters["degree"] = 1
    n_refinements = run_convergence(experiment, parameters, full_u_sensor)
    assert n_refinements >= 1
>>>>>>> 400c5172
<|MERGE_RESOLUTION|>--- conflicted
+++ resolved
@@ -178,9 +178,7 @@
 
 
 # EXAMPLE APPLICATION: "CONVERGENCE TEST"
-
-
-def run_convergence(experiment, parameters, sensor, max_n_refinements=15, eps=1.0e-8):
+def run_convergence_sjard(experiment, parameters, sensor, max_n_refinements=15, eps=1.0e-8):
     problem = LinearElasticity(experiment, parameters)
     errors = []    
     # compute first solution on coarsest mesh
@@ -189,16 +187,9 @@
     experiment.refine()
     
     for n_refinements in range(max_n_refinements):
-<<<<<<< HEAD
-        u_fem = problem(sensor)
-        u_correct = experiment.data[sensor]
-
-
-=======
         u_i1 = problem(sensor)
         
         # compute relative error
->>>>>>> 400c5172
         try:
             # numpy ?
             err = np.linalg.norm(u_i1 - u_i)/np.linalg.norm(u_i1)
@@ -208,7 +199,32 @@
             err = df.errornorm(u_i1, u_i, norm_type="l2", mesh=experiment.mesh)/scale
             errors.append(err)
         if err < eps:
-<<<<<<< HEAD
+            print(f"----------- CONVERGED -----------")
+            print(f" n_refinement = {n_refinements}, Error = {err}")
+            break
+        u_i = u_i1
+        
+        experiment.refine()
+        n_refinements += 1
+
+    print(f"Finally converged. Please use {n_refinements=} with degree {parameters['degree']}.")
+    return n_refinements
+
+def run_convergence(experiment, parameters, sensor, max_n_refinements=15, eps=1.0e-4):
+    problem = LinearElasticity(experiment, parameters)
+
+    for n_refinements in range(max_n_refinements):
+        u_fem = problem(sensor)
+        u_correct = experiment.data[sensor]
+
+
+        try:
+            # numpy ?
+            err = np.linalg.norm(u_fem - u_correct)
+        except TypeError:
+            err = df.errornorm(u_correct, u_fem, norm_type="l2", mesh=experiment.mesh)
+
+        if err < eps:
             print(f"----------- CONVERGED -----------")
             print(f" n_refinement = {n_refinements}, Error = {err}")
             break
@@ -216,22 +232,11 @@
             print(f"----------- NOT CONVERGED -------")
             print(f" n_refinement = {n_refinements}, Error = {err}")
 
-=======
-            # uncomment for error plot
-            # import matplotlib.pyplot as plt
-            # plt.plot(list(range(n_refinements+1)),errors)
-            # plt.yscale("log")
-            # plt.show()
-            break
-        u_i = u_i1
-        
->>>>>>> 400c5172
         experiment.refine()
         n_refinements += 1
 
     print(f"Finally converged. Please use {n_refinements=} with degree {parameters['degree']}.")
     return n_refinements
-
 
 # EXAMPLE APPLICATION: "PARAMETER ESTIMATION"
 
@@ -369,6 +374,14 @@
     # attach analytic solution for the full displacement field
     full_u_sensor = DisplacementFieldSensor()
     u_correct = DisplacementSolution(parameters)
+
+    # run sjards convergence study without experimental data!
+    parameters["degree"] = 1
+    n_refinements = run_convergence_sjard(experiment, parameters, full_u_sensor)
+    assert n_refinements >= 1
+
+
+    # attach the analytic solution and 
     experiment.add_sensor_data(full_u_sensor, u_correct)
 
     # attach analytic solution for the bottom displacement
@@ -404,7 +417,6 @@
         n_refinements = run_convergence(experiment, parameters, full_u_sensor)
         assert n_refinements == expected_n_refinements
 
-<<<<<<< HEAD
 
     ### added
     
@@ -464,11 +476,10 @@
     ax.set_ylabel('stress')
 
     plt.show()
-=======
+
     # Run convergence study for elements of order 1
     # Here we just want to check, that at least one 
     # refinement step is done
     parameters["degree"] = 1
     n_refinements = run_convergence(experiment, parameters, full_u_sensor)
-    assert n_refinements >= 1
->>>>>>> 400c5172
+    assert n_refinements >= 1