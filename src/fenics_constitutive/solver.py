--- conflicted
+++ resolved
@@ -5,8 +5,8 @@
 import dolfinx as df
 import numpy as np
 import ufl
+from dolfinx.fem.petsc import NonlinearProblem
 from petsc4py import PETSc
-from dolfinx.fem.petsc import NonlinearProblem
 
 from .interfaces import IncrSmallStrainModel
 from .maps import SubSpaceMap, build_subspace_map
@@ -87,11 +87,10 @@
             "All laws must have the same constraint"
         )
 
-<<<<<<< HEAD
         gdim = mesh.geometry.dim
-        assert (
-            constraint.geometric_dim() == gdim
-        ), "Geometric dimension mismatch between mesh and laws"
+        assert constraint.geometric_dim() == gdim, (
+            "Geometric dimension mismatch between mesh and laws"
+        )
 
         QVe = basix.ufl.quadrature_element(
             mesh.topology.cell_name(),
@@ -105,26 +104,6 @@
                 constraint.stress_strain_dim(),
             ),
             degree=q_degree,
-=======
-        gdim = mesh.ufl_cell().geometric_dimension()
-        assert constraint.geometric_dim == gdim, (
-            "Geometric dimension mismatch between mesh and laws"
-        )
-
-        QVe = ufl.VectorElement(
-            "Quadrature",
-            mesh.ufl_cell(),
-            q_degree,
-            quad_scheme="default",
-            dim=constraint.stress_strain_dim,
-        )
-        QTe = ufl.TensorElement(
-            "Quadrature",
-            mesh.ufl_cell(),
-            q_degree,
-            quad_scheme="default",
-            shape=(constraint.stress_strain_dim, constraint.stress_strain_dim),
->>>>>>> 3f921064
         )
         Q_grad_u_e = basix.ufl.quadrature_element(
             mesh.topology.cell_name(), value_shape=(gdim, gdim), degree=q_degree
@@ -258,11 +237,11 @@
                 cells0=cells,
                 cells1=np.arange(cells.size, dtype=np.int32),
             )
-            #self.del_grad_u_expr.eval(
+            # self.del_grad_u_expr.eval(
             #    self._del_grad_u[k].function_space.mesh,
             #    cells,
             #    self._del_grad_u[k].x.array.reshape(cells.size, -1),
-            #)
+            # )
             self._del_grad_u[k].x.scatter_forward()
             if len(self.laws) > 1:
                 self.submesh_maps[k].map_to_child(self.stress_0, self._stress[k])
