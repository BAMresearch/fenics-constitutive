--- conflicted
+++ resolved
@@ -7,11 +7,6 @@
 
 from __future__ import annotations
 
-<<<<<<< HEAD
-from .interfaces import *
-from .conversion import *
-=======
->>>>>>> 8e6ed0c1
 from ._version import version as __version__
 from .interfaces import *
 from .stress_strain import *
