from __future__ import annotations

from abc import ABC, abstractmethod, abstractproperty
from enum import Enum

import numpy as np

__all__ = [
    "Constraint",
    "IncrSmallStrainModel",
]


class Constraint(Enum):
    """
    Enum for the model constraint.

    The constraint can either be:
    - UNIAXIAL_STRAIN
    - UNIAXIAL_STRESS
    - PLANE_STRAIN
    - PLANE_STRESS
    - FULL

    """

    UNIAXIAL_STRAIN = 1
    UNIAXIAL_STRESS = 2
    PLANE_STRAIN = 3
    PLANE_STRESS = 4
    FULL = 5

    def stress_strain_dim(self) -> int:
        """
        The stress-strain dimension of the constraint.

        Returns:
            The stress-strain dimension.
        """
        match self:
            case Constraint.UNIAXIAL_STRAIN:
                return 1
            case Constraint.UNIAXIAL_STRESS:
                return 1
            case Constraint.PLANE_STRAIN:
                return 4
            case Constraint.PLANE_STRESS:
                return 4
            case Constraint.FULL:
                return 6

    def geometric_dim(self) -> int:
        """
        The geometric dimension for the constraint.

        Returns:
            The geometric dimension.
        """
        match self:
            case Constraint.UNIAXIAL_STRAIN:
                return 1
            case Constraint.UNIAXIAL_STRESS:
                return 1
            case Constraint.PLANE_STRAIN:
                return 2
            case Constraint.PLANE_STRESS:
                return 2
            case Constraint.FULL:
                return 3


class IncrSmallStrainModel(ABC):
    """
    Interface for incremental small strain models.
    """

    @abstractmethod
    def evaluate(
        self,
        del_t: float,
        grad_del_u: np.ndarray,
        mandel_stress: np.ndarray,
        tangent: np.ndarray,
        history: np.ndarray | dict[str, np.ndarray] | None,
    ) -> None:
        """
        Evaluate the constitutive model and overwrite the stress, tangent and history.

        Args:
            del_t : The time increment.
            grad_del_u : The gradient of the increment of the displacement field.
            mandel_stress : The Mandel stress.
            tangent : The tangent.
            history : The history variable(s).
        """

    @abstractmethod
    def update(self) -> None:
        """
        Called after the solver has converged to update anything that is not
        contained in the history variable(s).
        For example: The model could contain the current time which is not
        stored in the history, but needs to be updated after each evaluation.
        """

    @abstractproperty
    def constraint(self) -> Constraint:
        """
        The constraint that the model is implemented for.

        Returns:
            The constraint.
        """

    @property
    def stress_strain_dim(self) -> int:
        """
        The stress-strain dimension that the model is implemented for.

        Returns:
            The stress-strain dimension.
        """
        return self.constraint.stress_strain_dim()

    @property
    def geometric_dim(self) -> int:
        """
        The geometric dimension that the model is implemented for.

        Returns:
            The geometric dimension.
        """
        return self.constraint.geometric_dim()

    @abstractproperty
<<<<<<< HEAD
    def history_dim(self) -> int | dict[str, int | tuple[int, int]] | None:
=======
    def history_dim(self) -> dict[str, int | tuple[int, int]] | None:
>>>>>>> 2fcdc4a1
        """
        The dimensions of history variable(s). This is needed to tell the solver which quadrature
        spaces or arrays to build. If all history variables are stored in a single
        array, then the dimension of the array is returned. If the history variables are stored
        in seperate arrays (or functions), then a dictionary is returned with the name of the
        history variable as key and the dimension of the history variable as value.

        Returns:
            The dimension of the history variable(s).
        """<|MERGE_RESOLUTION|>--- conflicted
+++ resolved
@@ -133,11 +133,7 @@
         return self.constraint.geometric_dim()
 
     @abstractproperty
-<<<<<<< HEAD
-    def history_dim(self) -> int | dict[str, int | tuple[int, int]] | None:
-=======
     def history_dim(self) -> dict[str, int | tuple[int, int]] | None:
->>>>>>> 2fcdc4a1
         """
         The dimensions of history variable(s). This is needed to tell the solver which quadrature
         spaces or arrays to build. If all history variables are stored in a single
